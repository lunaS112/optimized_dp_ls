--- conflicted
+++ resolved
@@ -192,7 +192,6 @@
         plot_isosurface(grid, V_1.asnumpy(), plot_option)
         #plot_isosurface(g, my_V, [0, 1, 3], 10)
     return V_1.asnumpy()
-<<<<<<< HEAD
 
 def TTRSolver(dynamics_obj, grid, init_value, epsilon, plot_option):
     print("Welcome to optimized_dp \n")
@@ -268,6 +267,3 @@
     ##################### PLOTTING #####################
     plot_isosurface(grid, V_0.asnumpy(), plot_option)
     return V_0.asnumpy()
-
-=======
->>>>>>> ac6bfbb7
