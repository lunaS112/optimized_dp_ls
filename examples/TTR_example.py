--- conflicted
+++ resolved
@@ -7,11 +7,8 @@
 # Plot options
 from odp.Plots import PlotOptions 
 # Solver core
-<<<<<<< HEAD
-from odp.solver import *
-=======
+
 from odp.solver import HJSolver, TTRSolver
->>>>>>> 2cbdb7e5
 import math
 
 # Compute BRS only
@@ -22,11 +19,8 @@
 
 # Initialize target set as a cylinder
 targeSet = CylinderShape(g, [2], np.array([0.0, 1.0, 0.0]), 0.70)
-<<<<<<< HEAD
-po = PlotOptions(do_plot=False, plot_type="3d_plot", plotDims=[0,1,2], slicesCut=[],
-=======
+
 po = PlotOptions("set", plotDims=[0,1,2], slicesCut=[],
->>>>>>> 2cbdb7e5
                 min_isosurface=0, max_isosurface=0)
 
 lookback_length = 1.5
