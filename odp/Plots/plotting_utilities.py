import plotly.graph_objects as go
from plotly.subplots import make_subplots
import plotly.express as px
from odp.Grid import Grid
import numpy as np

def plot_isosurface(grid, V_ori, plot_option):
    
    dims_plot = plot_option.dims_plot
<<<<<<< HEAD
    grid, V = pre_plot(plot_option, grid, V_ori)

=======
    grid, my_V = pre_plot(plot_option, grid, V_ori)
>>>>>>> 7d7944c7
  
    if len(dims_plot) != 3 and len(dims_plot) != 2 and len(dims_plot) != 1:
        raise Exception('dims_plot length should be equal to 3, 2 or 1\n')

    if len(dims_plot) == 3 and len(my_V.shape) == 3:
        # Plot 3D isosurface for only one time step
        dim1, dim2, dim3 = dims_plot[0], dims_plot[1], dims_plot[2]
        complex_x = complex(0, grid.pts_each_dim[dim1])
        complex_y = complex(0, grid.pts_each_dim[dim2])
        complex_z = complex(0, grid.pts_each_dim[dim3])
        mg_X, mg_Y, mg_Z = np.mgrid[grid.min[dim1]:grid.max[dim1]: complex_x, grid.min[dim2]:grid.max[dim2]: complex_y,
                           grid.min[dim3]:grid.max[dim3]: complex_z]
        


        if (my_V > 0.0).all():
            print("Implicit surface will not be shown since all values are positive ")
        if (my_V < 0.0).all():
            print("Implicit surface will not be shown since all values are negative ")

        print("Plotting beautiful plots. Please wait\n")
        fig = go.Figure(data=go.Isosurface(
            x=mg_X.flatten(),
            y=mg_Y.flatten(),
            z=mg_Z.flatten(),
            value=my_V.flatten(),
            caps=dict(x_show=True, y_show=True),
            isomin=plot_option.min_isosurface,
            surface_count=plot_option.surface_count,
            isomax=plot_option.max_isosurface,
            colorscale=plot_option.colorscale,
            opacity=plot_option.opacity,
            contour=plot_option.contour,
            flatshading=plot_option.flatshading,
            lighting=plot_option.lighting,
            lightposition=plot_option.lightposition,
            reversescale=plot_option.reversescale,
            showlegend=plot_option.showlegend,
            showscale=plot_option.showscale,
        ))

    if len(dims_plot) == 3 and len(my_V.shape) == 4:
        # Plot 3D isosurface with animation
        dim1, dim2, dim3 = dims_plot[0], dims_plot[1], dims_plot[2]

        dim1, dim2, dim3 = dims_plot[0], dims_plot[1], dims_plot[2]
        complex_x = complex(0, grid.pts_each_dim[dim1])
        complex_y = complex(0, grid.pts_each_dim[dim2])
        complex_z = complex(0, grid.pts_each_dim[dim3])
        mg_X, mg_Y, mg_Z = np.mgrid[grid.min[dim1]:grid.max[dim1]: complex_x, grid.min[dim2]:grid.max[dim2]: complex_y,
                           grid.min[dim3]:grid.max[dim3]: complex_z]

        N = my_V.shape[3]
        print("Plotting beautiful plots. Please wait\n")

        # Define frames
        fig = go.Figure(frames=[go.Frame(data = go.Isosurface(
            x=mg_X.flatten(),
            y=mg_Y.flatten(),
            z=mg_Z.flatten(),
            value=my_V[:, :, :, N-k-1].flatten(),
            caps=dict(x_show=True, y_show=True),
            isomin=plot_option.min_isosurface,
            surface_count=plot_option.surface_count,
            isomax=plot_option.max_isosurface,
            colorscale=plot_option.colorscale,
            opacity=plot_option.opacity,
            contour=plot_option.contour,
            flatshading=plot_option.flatshading,
            lighting=plot_option.lighting,
            lightposition=plot_option.lightposition,
            reversescale=plot_option.reversescale,
            showlegend=plot_option.showlegend,
            showscale=plot_option.showscale,
            ),
            name=str(k) # you need to name the frame for the animation to behave properly
            )
            for k in range(N)])

        # Add data to be displayed before animation starts
        fig.add_trace(go.Isosurface(
            x=mg_X.flatten(),
            y=mg_Y.flatten(),
            z=mg_Z.flatten(),
            value=my_V[:, :, :, N-1].flatten(),
            caps=dict(x_show=True, y_show=True),
            isomin=plot_option.min_isosurface,
            surface_count=plot_option.surface_count,
            isomax=plot_option.max_isosurface,
            colorscale=plot_option.colorscale,
            opacity=plot_option.opacity,
            contour=plot_option.contour,
            flatshading=plot_option.flatshading,
            lighting=plot_option.lighting,
            lightposition=plot_option.lightposition,
            reversescale=plot_option.reversescale,
            showlegend=plot_option.showlegend,
            showscale=plot_option.showscale,
            ))
        
        fig.update_layout(
            title='3D Set',
            scene=dict( xaxis={"nticks": 20},
                        zaxis={"nticks": 20},
                        camera_eye={"x": 0, "y": -1, "z": 0.5},
                        aspectratio={"x": 1, "y": 1, "z": 0.6}
                        ))
        
        fig = slider_define(fig)

<<<<<<< HEAD
    if len(dims_plot) == 2 and len(V.shape) == 2:
=======

    if len(dims_plot) == 2 and len(my_V.shape) == 2:
>>>>>>> 7d7944c7
        # Plot 2D isosurface for only one time step
        dim1, dim2 = dims_plot[0], dims_plot[1]
        complex_x = complex(0, grid.pts_each_dim[dim1])
        complex_y = complex(0, grid.pts_each_dim[dim2])
        mg_X, mg_Y = np.mgrid[grid.min[dim1]:grid.max[dim1]: complex_x, grid.min[dim2]:grid.max[dim2]: complex_y]


        if (my_V > 0.0).all():
            print("Implicit surface will not be shown since all values are positive ")
        if (my_V < 0.0).all():
            print("Implicit surface will not be shown since all values are negative ")

        print("Plotting beautiful 2D plots. Please wait\n")
        # TODO Chong
        fig = go.Figure(data=go.Contour(
            x=mg_X.flatten(),
            y=mg_Y.flatten(),
            z=my_V.flatten(),
            zmin=0.0,
            ncontours=1,
            contours_coloring='none',  # former: lines
            name="Reachable Set",  # zero level
            line_width=1.5,
            line_color='magenta',
            zmax=0.0,
        ), layout=go.Layout(plot_bgcolor='rgba(0,0,0,0)'))  # ,paper_bgcolor='rgba(0,0,0,0)'

    if len(dims_plot) == 2 and len(my_V.shape) == 3:
        # Plot 2D isosurface with animation
        dim1, dim2 = dims_plot[0], dims_plot[1]
        complex_x = complex(0, grid.pts_each_dim[dim1])
        complex_y = complex(0, grid.pts_each_dim[dim2])
        mg_X, mg_Y = np.mgrid[grid.min[dim1]:grid.max[dim1]: complex_x, grid.min[dim2]:grid.max[dim2]: complex_y]

        N = my_V.shape[2]

        print("Plotting beautiful plots. Please wait\n")
        # Define frames
        fig = go.Figure(frames=[go.Frame(data = go.Contour(
            x=mg_X.flatten(),
            y=mg_Y.flatten(),
            z=my_V[:,:,N-k-1].flatten(),
            zmin=0.0,
            ncontours=1,
            contours_coloring='none',  # former: lines
            name="Reachable Set",  # zero level
            line_width=1.5,
            line_color='magenta',
            zmax=0.0,
            ), layout=go.Layout(plot_bgcolor='rgba(0,0,0,0)'),
            name=str(k) # you need to name the frame for the animation to behave properly
            )
            for k in range(N)])

        # Add data to be displayed before animation starts
        fig.add_trace(go.Contour(
            x=mg_X.flatten(),
            y=mg_Y.flatten(),
            z=my_V[:,:,N-1].flatten(),
            zmin=0.0,
            ncontours=1,
            contours_coloring='none',  # former: lines
            name="Reachable Set",  # zero level
            line_width=1.5,
            line_color='magenta',
            zmax=0.0,
            ))
        
        fig.update_layout(title='2D Set',)
        
        fig = slider_define(fig)


    if len(dims_plot) == 1 and len(my_V.shape) == 1:
        # Plot 1D isosurface for only one time step
        dim1 = dims_plot[0]
        complex_x = complex(0, grid.pts_each_dim[dim1])
        mg_X = np.mgrid[grid.min[dim1]:grid.max[dim1]: complex_x]

        if (my_V > 0.0).all():
            print("Implicit surface will not be shown since all values are positive ")
        if (my_V < 0.0).all():
            print("Implicit surface will not be shown since all values are negative ")

        print("Plotting beautiful 1D plots. Please wait\n")
        fig = go.Figure(data=px.line(
            x=mg_X.flatten(),
            y=my_V.flatten(),
            name="Reachable Set",
            labels={'x','Vaue'}
        ), layout=go.Layout(plot_bgcolor='rgba(0,0,0,0)'))



    if len(dims_plot) == 1 and len(my_V.shape) == 2:
        # Plot 1D isosurface with animation
        dim1 = dims_plot[0]
        complex_x = complex(0, grid.pts_each_dim[dim1])
        mg_X = np.mgrid[grid.min[dim1]:grid.max[dim1]: complex_x]
        
        N = my_V.shape[1]

        # Define frames
        fig = go.Figure(frames=[go.Frame(data=px.line(
            x=mg_X.flatten(),
            y=my_V[:,N-k-1].flatten(),
            labels={'x','Vaue'}
            ), layout=go.Layout(plot_bgcolor='rgba(0,0,0,0)'),
            name=str(k) # you need to name the frame for the animation to behave properly
            )
            for k in range(N)])

        # Add data to be displayed before animation starts
        fig.add_trace(go.Contour(
            x=mg_X.flatten(),
            y=mg_Y.flatten(),
            z=my_V[:,:,N-1].flatten(),
            zmin=0.0,
            ncontours=1,
            contours_coloring='none',  # former: lines
            line_width=1.5,
            line_color='magenta',
            zmax=0.0,
            ))
        
        fig.update_layout(title='1D Value Function',)
        
        fig = slider_define(fig)


    if plot_option.do_plot:
        fig.show()
        print("Please check the plot on your browser.")

    # Local figure save
    if plot_option.save_fig:
        if plot_option.interactive_html:
            fig.write_html(plot_option.filename + ".html")
        else:
            fig.write_image(plot_option.filename)


def plot_valuefunction(grid, V_ori, plot_option):
    '''
    Plot value function V, 1D or 2D grid is allowed
    https://plotly.com/python/3d-surface-plots/
    '''   
    dims_plot = plot_option.dims_plot
    grid, my_V = pre_plot(plot_option, grid, V_ori)

    if len(dims_plot) != 2 and len(dims_plot) != 1:
        raise Exception('dims_plot length should be equal to 2 or 1\n')

    if len(dims_plot) == 2 and len(my_V.shape) == 2:
        # Plot 3D surface for only one time step
        dim1, dim2 = dims_plot[0], dims_plot[1]

        my_X = np.linspace(grid.min[dim1], grid.max[dim1], grid.pts_each_dim[dim1])
        my_Y = np.linspace(grid.min[dim2], grid.max[dim2], grid.pts_each_dim[dim2])
        my_V = my_V

        print("Plotting beautiful plots. Please wait\n")
        fig = go.Figure(data=go.Surface(
            # TODO chong: allow multiple sub-level sets
            contours = {
            "z": {"show": True, "start": -1, "end": 1, "size": 1, "color":"white", },
            },
            x=my_X,
            y=my_Y,
            z=my_V,
            colorscale=plot_option.colorscale,
            opacity=plot_option.opacity,
            lighting=plot_option.lighting,
            lightposition=plot_option.lightposition
            ))

    if len(dims_plot) == 2 and len(my_V.shape) == 3:
        # ref: https://plotly.com/python/visualizing-mri-volume-slices/
        # Plot 3D surface with animation
        dim1, dim2 = dims_plot[0], dims_plot[1]
        my_X = np.linspace(grid.min[dim1], grid.max[dim1], grid.pts_each_dim[dim1])
        my_Y = np.linspace(grid.min[dim2], grid.max[dim2], grid.pts_each_dim[dim2])
        N = my_V.shape[2]

        print("Plotting beautiful plots. Please wait\n")

        # Define frames
        fig = go.Figure(frames=[go.Frame(data = go.Surface(
            # TODO chong: allow multiple sub-level sets
            contours = {
            "z": {"show": True, "start": -1, "end": 1, "size": 1, "color":"white", },
            },
            x=my_X,
            y=my_Y,
            z=my_V[:, :, N-k-1],
            colorscale=plot_option.colorscale,
            opacity=plot_option.opacity,
            lighting=plot_option.lighting,
            lightposition=plot_option.lightposition
            ),
            name=str(k) # you need to name the frame for the animation to behave properly
            )
            for k in range(N)])

        # Add data to be displayed before animation starts
        fig.add_trace(go.Surface(
            # TODO chong: allow multiple sub-level sets
            contours = {
            "z": {"show": True, "start": -1, "end": 1, "size": 1, "color":"white", },
            },
            x=my_X,
            y=my_Y,
            z=my_V[:, :, N-1],
            colorscale=plot_option.colorscale,
            opacity=plot_option.opacity,
            lighting=plot_option.lighting,
            lightposition=plot_option.lightposition
            ))
        
        fig.update_layout(
            title='2D Value Function',
            scene=dict( xaxis={"nticks": 20},
                        zaxis={"nticks": 4},
                        camera_eye={"x": 0, "y": -1, "z": 0.5},
                        aspectratio={"x": 1, "y": 1, "z": 0.2}
                        ))
        
        fig = slider_define(fig)

    if len(dims_plot) == 1 and len(my_V.shape) == 1:
        # Plot 1D isosurface for only one time step
        dim1 = dims_plot[0]
        complex_x = complex(0, grid.pts_each_dim[dim1])
        mg_X = np.mgrid[grid.min[dim1]:grid.max[dim1]: complex_x]


        if (my_V > 0.0).all():
            print("Implicit surface will not be shown since all values are positive ")
        if (my_V < 0.0).all():
            print("Implicit surface will not be shown since all values are negative ")

        print("Plotting beautiful 1D plots. Please wait\n")
        fig = go.Figure(data=px.line(
            x=mg_X.flatten(),
            y=my_V.flatten(),
            labels={'x','Vaue'}
        ), layout=go.Layout(plot_bgcolor='rgba(0,0,0,0)'))

        fig.update_yaxes(zeroline=True, zerolinewidth=1, zerolinecolor='black')
        fig.update_yaxes(range=[-1, 1.5])



    if len(dims_plot) == 1 and len(my_V.shape) == 2:
        # Plot 1D isosurface with animation
        dim1 = dims_plot[0]
        complex_x = complex(0, grid.pts_each_dim[dim1])
        mg_X = np.mgrid[grid.min[dim1]:grid.max[dim1]: complex_x]
        
        N = my_V.shape[1]

        # Define frames
        fig = go.Figure(frames=[go.Frame(data=go.Scatter(
            x=mg_X.flatten(),
            y=my_V[:,N-k-1].flatten()
            ), layout=go.Layout(plot_bgcolor='rgba(0,0,0,0)'),
            name=str(k) # you need to name the frame for the animation to behave properly
            )
            for k in range(N)])

        # Add data to be displayed before animation starts
        fig.add_trace(go.Scatter(
            x=mg_X.flatten(),
            y=my_V[:,N-1].flatten()))
        
        fig.update_layout(title='1D Value Function',)
        
        fig = slider_define(fig, duration=0)


        fig.update_yaxes(zeroline=True, zerolinewidth=1, zerolinecolor='black')
        fig.update_yaxes(range=[-1, 1.5])
        fig.update_layout(transition = {'duration':0})

    if plot_option.do_plot:
        fig.show()
        print("Please check the plot on your browser.")
        # Local figure save
    if plot_option.save_fig:
        if plot_option.interactive_html:
            fig.write_html(plot_option.filename + ".html")
        else:
            fig.write_image(plot_option.filename)

###################################################################################################################################
def slider_define(fig, duration=300):
    '''
    Internal function
    Define slider for the animation
    '''
    def frame_args(duration):
            return {
                    "frame": {"duration": duration},
                    "mode": "immediate",
                    "fromcurrent": True,
                    "transition": {"duration": duration},
                }
        
    sliders = [
            {
                "pad": {"b": 10, "t": 60},
                "len": 0.9,
                "x": 0.1,
                "y": 0,
                "currentvalue": {
                    "font": {"size": 20},
                    "prefix": "Time Step:",
                    "visible": True,
                    "xanchor": "right"
                },
                "steps": [
                    {
                        "args": [[f.name], frame_args(0)],
                        "label": str(k),
                        "method": "animate",
                    }
                    for k, f in enumerate(fig.frames)
                ],
            }
        ]

        # Layout
    fig.update_layout(
                updatemenus = [
                    {
                        "buttons": [
                            {
                                "args": [None, frame_args(duration)],
                                "label": "Play", # play symbol
                                "method": "animate",
                            },
                            {
                                "args": [[None], frame_args(0)],
                                "label": "pause", # pause symbol
                                "method": "animate",
                            },
                        ],
                        "direction": "left",
                        "pad": {"r": 10, "t": 70},
                        "type": "buttons",
                        "x": 0.1,
                        "y": 0,
                    }
                ],
                sliders=sliders
        )
    return fig


def pre_plot(plot_option, grid, V_ori):
    """
    Pre-processing steps for plotting
    """


    # Slicing process
    dims_plot = plot_option.dims_plot
    idx = [slice(None)] * grid.dims
    slice_idx = 0

    # Build new grid
    grid_min = grid.min
    grid_max = grid.max
    dims = grid.dims
    N = grid.pts_each_dim

    delete_idx = []
    dims_list = list(range(grid.dims))
    for i in dims_list:
        if i not in dims_plot:
            idx[i] = plot_option.slices[slice_idx]
            slice_idx += 1
            dims = dims -1
            delete_idx.append(i)
    N = np.delete(N, delete_idx)
    grid_min = np.delete(grid_min, delete_idx)
    grid_max = np.delete(grid_max, delete_idx)

    V = V_ori[tuple(idx)]
    grid = Grid(grid_min, grid_max, dims, N)

    # Downsamping process
    if plot_option.scale is not None:
        scale = plot_option.scale
    else:
        scale = [1] * grid.dims
        for i in range(grid.dims):
            if grid.pts_each_dim[i] > 30:
                scale[i] = np.floor(grid.pts_each_dim[i]/30).astype(int)
    grid, V = downsample(grid, V, scale)

    return grid, V

def downsample(g, data, scale):
    """
    Dowsampling for large 3D grid size, e.g. 100x100x100 for efficient plotting
    """

    if len(scale) != g.dims:
        raise Exception('scale length should be equal to grid dimension\n')

    odd_ind =[False] * g.dims
    for i in range(g.dims):
        if g.pts_each_dim[i] % scale[i] != 0:
            odd_ind[i] = True
    
    # Generate new data
    idx = [slice(0,None,scale[0])] * g.dims
    for i in range(g.dims):
        if odd_ind[i]:
                idx[i] = slice(0,-(g.pts_each_dim[i]%scale[i]),scale[i])
    data_out = data[tuple(idx)]
    # Generate new grid
    grid_min = g.min
    grid_max = g.max
    dims = g.dims
    N = g.pts_each_dim
    for i in range(g.dims):
        if odd_ind[i]:
            grid_max[i] = g.max[i]-(g.pts_each_dim[i]%scale[i])*(g.max[i]-g.min[i])/g.pts_each_dim[i]
            N[i] = ((g.pts_each_dim[i]-g.pts_each_dim[i]%scale[i])/scale[i]).astype(np.int64)
        else:
            N[i] = (g.pts_each_dim[i]/scale[i]).astype(np.int64)
    g_out = Grid(grid_min, grid_max, dims, N)

    return g_out, data_out
       <|MERGE_RESOLUTION|>--- conflicted
+++ resolved
@@ -7,13 +7,9 @@
 def plot_isosurface(grid, V_ori, plot_option):
     
     dims_plot = plot_option.dims_plot
-<<<<<<< HEAD
-    grid, V = pre_plot(plot_option, grid, V_ori)
-
-=======
+
     grid, my_V = pre_plot(plot_option, grid, V_ori)
->>>>>>> 7d7944c7
-  
+
     if len(dims_plot) != 3 and len(dims_plot) != 2 and len(dims_plot) != 1:
         raise Exception('dims_plot length should be equal to 3, 2 or 1\n')
 
@@ -123,12 +119,8 @@
         
         fig = slider_define(fig)
 
-<<<<<<< HEAD
-    if len(dims_plot) == 2 and len(V.shape) == 2:
-=======
 
     if len(dims_plot) == 2 and len(my_V.shape) == 2:
->>>>>>> 7d7944c7
         # Plot 2D isosurface for only one time step
         dim1, dim2 = dims_plot[0], dims_plot[1]
         complex_x = complex(0, grid.pts_each_dim[dim1])
