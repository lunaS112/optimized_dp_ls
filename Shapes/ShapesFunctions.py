--- conflicted
+++ resolved
@@ -14,10 +14,7 @@
     """
     data = np.zeros(grid.pts_each_dim)
     for i in range(grid.dims):
-<<<<<<< HEAD
-=======
         if i not in ignore_dims:
->>>>>>> da744bc9
             # This works because of broadcasting
             data = data + np.power(grid.vs[i] - center[i], 2)
     data = np.sqrt(data) - radius
@@ -94,11 +91,7 @@
 
 
 def Upper_Half_Space(grid, dim, value):
-<<<<<<< HEAD
     """Creates an axis aligned upper half space 
-=======
-    """Creates an axis aligned lower half space 
->>>>>>> da744bc9
 
     Args:
         grid (Grid): Grid object
